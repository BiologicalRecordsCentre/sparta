<<<<<<< HEAD
# sparta

This R package includes methods used to analyse trends in unstructured
occurrence datasets and a range of useful functions for mapping
such data in the UK.

To install the development version of sparta, it's easiest to use the `devtools` package:

    # install.packages("devtools")
    library(devtools)
    install_github("sparta",username='YOURNAME',password='YOURPASSWORD')
=======
sparta: trends analyses
======
>>>>>>> 477a077f
<|MERGE_RESOLUTION|>--- conflicted
+++ resolved
@@ -1,4 +1,3 @@
-<<<<<<< HEAD
 # sparta
 
 This R package includes methods used to analyse trends in unstructured
@@ -10,7 +9,3 @@
     # install.packages("devtools")
     library(devtools)
     install_github("sparta",username='YOURNAME',password='YOURPASSWORD')
-=======
-sparta: trends analyses
-======
->>>>>>> 477a077f
