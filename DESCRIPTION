Package: sparta
Type: Package
Title: Trend Analysis for Unstructured Data
<<<<<<< HEAD
Version: 0.1.41
Date: 2017-02-18
=======
Version: 0.1.44
Date: 2018-08-21
>>>>>>> 468840fc
Authors@R: c(person("Tom", "August", role = c("aut", "cre"), email = "tomaug@ceh.ac.uk"),
             person("Gary", "Powney", role = c("aut")),
             person("Charlie", "Outhwaite", role = c("aut")),
             person("Colin", "Harrower", role = c("aut")),
             person("Mark", "Hill", role = c("aut")),
             person("Nick", "Isaac", role = c("aut")))
Maintainer: Tom August <tomaug@ceh.ac.uk>
Description: Methods used to analyse trends in unstructured
    occurrence datasets such as those collected by volunteer recording
    schemes.
License: MIT + file LICENSE
Depends:
    R (>= 3.1.0),
    lme4 (>= 1.0)
Imports:
    plyr,
    dplyr (>= 0.4.1),
    sp,
    reshape2,
    ggplot2,
    gdata,
    R2jags,
    LearnBayes,
    rmarkdown
Suggests:
    testthat (>= 0.8.0),
    roxygen2,
    knitr
VignetteBuilder: knitr
LazyData: TRUE
RoxygenNote: 6.1.1<|MERGE_RESOLUTION|>--- conflicted
+++ resolved
@@ -1,13 +1,8 @@
 Package: sparta
 Type: Package
 Title: Trend Analysis for Unstructured Data
-<<<<<<< HEAD
-Version: 0.1.41
-Date: 2017-02-18
-=======
-Version: 0.1.44
-Date: 2018-08-21
->>>>>>> 468840fc
+Version: 0.1.45
+Date: 2019-01-15
 Authors@R: c(person("Tom", "August", role = c("aut", "cre"), email = "tomaug@ceh.ac.uk"),
              person("Gary", "Powney", role = c("aut")),
              person("Charlie", "Outhwaite", role = c("aut")),
