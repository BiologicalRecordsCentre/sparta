--- conflicted
+++ resolved
@@ -1,12 +1,8 @@
 Package: sparta
 Type: Package
 Title: Trend Analysis for Unstructured Data
-Version: 0.2.10
-<<<<<<< HEAD
-Date: 2020-01-05
-=======
-Date: 2020-01-07
->>>>>>> 8451e014
+Version: 0.2.11
+Date: 2020-02-04
 Authors@R: c(person("Tom", "August", role = c("aut", "cre"), email = "tomaug@ceh.ac.uk"),
              person("Gary", "Powney", role = c("aut")),
              person("Charlie", "Outhwaite", role = c("aut")),
