--- conflicted
+++ resolved
@@ -387,7 +387,6 @@
                                             bugs_data = bugs_data),
                          simplify = F)
   
-<<<<<<< HEAD
   # modify initial values for regional model
   if(!is.null(regional_codes)){
     # remove initial values for a and psi
@@ -418,13 +417,11 @@
   cat('\n\nparameters:\n\n')
   cat(parameters)
   ###
-  
-=======
+
   if(identical(model.file, occDetBUGScode)){
     warning('The current formulation of the priors on the state model are strongly informative (at 0 or 1) on the occupancy scale, this is not ideal, as it can cause issues when modelling species with sparse data.  We are currently investigating solutions to this issue as part of overall development work on the occupancy model.  A quick fix is to logit transform the prior for the year and site effects as shown on page 573 of Kery and Royle (2015) Applied hierarchical modelling in ecology')
   }
             
->>>>>>> 90d41389
   error_status <- try(    
     out <- R2jags::jags(bugs_data, init.vals, parameters, model.file = model.file,
                         n.chains = n_chains, n.iter = n_iterations, n.thin = thinning,
