--- conflicted
+++ resolved
@@ -46,6 +46,7 @@
 #' be added to the defaults.
 #' @param return_data Logical, if \code{TRUE} (default) the BUGS data object is returned with the data
 #' @param calc_metrics Logical, if \code{TRUE} (default) a dataset of metrics about the dataset are returned.
+#' @param provenance An optional text string allowing the user to identify the dataset.
 #' 
 #' @details \code{modeltype} is used to choose the model as well as the associated initial values,
 #' and parameters to monitor. Elements to choose from can be separated into the following components:
@@ -160,7 +161,8 @@
 #'                       burnin = 15, 
 #'                       occDetdata = visitData$occDetdata,
 #'                       spp_vis = visitData$spp_vis,
-#'                       write_results = FALSE)
+#'                       write_results = FALSE,
+#'                       provenance  = "sparta test dataset")
 #' }
 #' @export
 #' @importFrom reshape2 acast
@@ -172,7 +174,7 @@
                         seed = NULL, model.function = NULL, regional_codes = NULL,
                         region_aggs = NULL, additional.parameters = NULL,
                         additional.BUGS.elements = NULL, additional.init.values = NULL,
-                        return_data = TRUE, calc_metrics = TRUE){
+                        return_data = TRUE, calc_metrics = TRUE, provenance = NULL){
   
   # Check if R2jags is installed
   if (!requireNamespace("R2jags", quietly = TRUE)) {
@@ -601,8 +603,12 @@
     return(NULL)
   } else {
     
-    # Add metadata
-    
+    ########################################## Add metadata
+    
+    # calcluate number of site:year combinations dataset
+    temp <- as.data.frame(with(occDetdata, table(site, TP)))$Freq
+    prop_visits_repeated <- mean(temp[temp>0] > 1)
+
     if(is.null(attributes(occDetdata))){
       metadata <- list()
     } else if('metadata' %in% names(attributes(occDetdata))){
@@ -626,11 +632,11 @@
                               gap_start = BD_MD$yeargaps$gap_start,
                               gap_end = BD_MD$yeargaps$gap_end,
                               gap_middle = BD_MD$yeargaps$gap_middle),
-<<<<<<< HEAD
-               data_Metrics = as.list(data_Metrics),
-=======
-               data_metrics = as.list(data_metrics),
->>>>>>> a2b6854e
+               spp_Metrics = as.list(data_Metrics),
+               dataset_Metrics = list(# dataset properties
+                              totalObservations = sum(occDetdata$L),
+                              propRepeats = prop_visits_repeated),
+               provenance = provenance,
                output_path = ifelse(test = write_results,
                                     file.path(getwd(), output_dir, paste(taxa_name, ".rdata", sep = "")),
                                     NA),
