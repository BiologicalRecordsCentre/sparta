--- conflicted
+++ resolved
@@ -191,13 +191,8 @@
   # Check the taxa_name is one of my species
   if(!taxa_name %in% colnames(spp_vis)) stop('taxa_name is not the name of a taxa in spp_vis')
   ################## 
-<<<<<<< HEAD
   min_year <- min(occDetdata$TP)
-  
-=======
-  
-  
->>>>>>> 2c89f1d0
+
   # only include sites which have more than nyr of records
   yps <- rowSums(acast(occDetdata, site ~ TP, length, value.var = 'L') > 0)
   sites_to_include <- names(yps[yps >= nyr])
@@ -232,12 +227,8 @@
   
   if(!proceed){
     # there is not enough data: set the outputs accordingly
-<<<<<<< HEAD
     bugs_data <- list(y=0,nsite=0,nvisit=0)
     BD_MD <- error_status <- site_match <- modelcode <- NA
-=======
-    bugs_data <- BD_MD <- NA
->>>>>>> 2c89f1d0
     warning(paste(taxa_name,
                   "has insufficient data after site filtering. Either decrease nyr or change the criterion"))
     out <- list(message = "No model run: insufficient data")    
@@ -248,7 +239,6 @@
     if (!requireNamespace("R2jags", quietly = TRUE)) {
       stop("Package 'R2jags' is needed for the 'occDetModel' function to work. Please insatll this from CRAN. You will also be required to install JAGS, which you can download from https://sourceforge.net/projects/mcmc-jags/files/JAGS/",
            call. = FALSE)
-<<<<<<< HEAD
     }
     
     # If doing regional we take control of model specification
@@ -268,27 +258,6 @@
            which specify the list-length effect to be included')
     }
     
-=======
-    }
-    
-    # If doing regional we take control of model specification
-    if(!is.null(regional_codes)){
-      oldmodeltype <- modeltype
-      modeltype <-c('ranwalk', 'halfcauchy',
-                    c('jul_date', 'catlistlength')[c('jul_date', 'catlistlength') %in% modeltype])
-      if(!all(oldmodeltype %in% modeltype))
-        message('When using regional data the model specification will be set to ranwalk, halfcauchy. jul_date and catlistlength can still be specified by the user')
-    }  
-    
-    if(!'catlistlength' %in% modeltype & !'nolistlength' %in% modeltype){
-      modeltype <- c(modeltype, 'contlistlength')
-    } 
-    if(!any(c('catlistlength', 'nolistlength', 'contlistlength') %in% modeltype)){
-      stop('modeltype should contain one of "catlistlength", "nolistlength", "contlistlength",
-           which specify the list-length effect to be included')
-    }
-    
->>>>>>> 2c89f1d0
     # Do we have JAGS installed - this works only on windows
     if(.Platform$OS.type == "windows"){
       JAGS_test <- Sys.which(names = 'jags-terminal.exe')
@@ -314,11 +283,7 @@
       }
       if(any(is.na(regional_codes))){
         warning(paste(sum(is.na(regional_codes)),
-<<<<<<< HEAD
                       "NAs are present in regional_codes, these will be replaced with 0s"))
-=======
-                      "NAs are present in regional_codes, these will be replaced with 0's"))
->>>>>>> 2c89f1d0
         regional_codes[is.na(regional_codes)] <- 0
       }
       
@@ -341,12 +306,7 @@
       
       # strip these same sites out of the occDetdata
       bad_sites <- unique(c(abs_sites, sites_multi_row, sites_multi_region, sites_no_region, sites_no_region2))
-      
       regional_codes <- regional_codes[!regional_codes$site %in% bad_sites, ]
-<<<<<<< HEAD
-=======
-      sites_to_include <- setdiff(sites_to_include, bad_sites)
->>>>>>> 2c89f1d0
       occDetdata <- subset(occDetdata, !site %in% bad_sites)
     }
         
@@ -364,7 +324,6 @@
                     ']')) 
       }
     }
-<<<<<<< HEAD
     
     # look for missing years before time frame can be extended using max_year parameter
     years <- (max(occDetdata$TP) - min(occDetdata$TP))+1
@@ -377,44 +336,14 @@
         error_msg <- paste0('There are ', length(missing_yrs),' years with no visits, including ', missing_yrs[1],'. This will crash BUGS')
       stop(error_msg)
     }
-    
+
     # year and site need to be numeric starting from 1 to length of them.  This is due to the way the bugs code is written
     site_match <- unique(data.frame(name = occDetdata$site, id = as.numeric(as.factor(occDetdata$site))))
     occDetdata <- merge(occDetdata, site_match, by.x='site', by.y="name")
     
     # need to get a measure of whether the species was on that site in that year, unequivocally, in zst
     zst <- acast(occDetdata, id ~ factor(TP), value.var = 'focal', max, fill = 0) # initial values for the latent state = observed state
-=======
-    
-    # look for missing years before time frame can be extended using max_year parameter
-    years <- (max(occDetdata$TP) - min(occDetdata$TP))+1
-    if(length(unique(occDetdata$TP)) != years) {
-      # find out which years have no data
-      missing_yrs <-  with(occDetdata, setdiff(min(TP):max(TP), unique(TP)))
-      if(length(missing_yrs) ==1)
-        error_msg <- paste0('There are no visits in year ', missing_yrs,'. This will crash BUGS')
-      else 
-        error_msg <- paste0('There are ', length(missing_yrs),' years with no visits, including ', missing_yrs[1],'. This will crash BUGS')
-      stop(error_msg)
-    }
-    # Record the max and min values of TP
-    min_year <- min(occDetdata$TP)
-    
-    # year and site need to be numeric starting from 1 to length of them.  This is due to the way the bugs code is written
-    site_match <- data.frame(original_site = occDetdata$site, new_site_name = as.numeric(as.factor(occDetdata$site)))
-    site_match <- unique(site_match)
-    occDetdata$sitenum <- as.numeric(as.factor(occDetdata$site))
-    
-    # Convert the regional table to these numeric versions of site names
-    if(!is.null(regional_codes)){
-      regional_codes$numeric_site_name <- site_match$new_site_name[match(x = as.character(regional_codes[,1]),
-                                                                         table = as.character(site_match$original_site))]
-    }
-    
-    # need to get a measure of whether the species was on that site in that year, unequivocally, in zst
-    zst <- acast(occDetdata, sitenum ~ factor(TP), value.var = 'focal', max, fill = 0) # initial values for the latent state = observed state
->>>>>>> 2c89f1d0
-    
+
     # if the max_year is not null, edit the zst table to add the additional years required
     if(!is.null(max_year)){
       
@@ -453,16 +382,11 @@
     # Parameter you wish to monitor, shown in the output
     parameters <- c("psi.fs", "tau2", "tau.lp", "alpha.p", "a")
     
-<<<<<<< HEAD
-=======
-    
->>>>>>> 2c89f1d0
     # If ranwalk + halfcauchy monitor mu.lp 
     if(all(c('ranwalk', 'halfcauchy') %in% modeltype)){
       if(!'centering' %in% tolower(modeltype) & !'intercept' %in% tolower(modeltype)){
         parameters <- c(parameters, "mu.lp")
       }
-<<<<<<< HEAD
     }
     
     # If sparta monitor mu.lp 
@@ -491,42 +415,12 @@
       parameters <- parameters[!parameters %in% c('a')]
     }
     
-=======
-    }
-    
-    # If sparta monitor mu.lp 
-    if('sparta' %in% tolower(modeltype)) {
-      parameters <- c(parameters, "mu.lp")
-    }
-    
-    # Add user specified paramters if given
-    if(!is.null(additional.parameters)) parameters <- c(parameters, additional.parameters)
-    
-    # Add parameters for each of the model types
-    for(ptype in modeltype){
-      parameters <- getParameters(parameters, modeltype = ptype)
-    }
-    
-    # add parameters for regions
-    if(!is.null(regional_codes)){
-      regions <- colnames(regional_codes)[2:(length(colnames(regional_codes))-1)]
-      # remove spaces
-      regions <- gsub(' ', '_', regions)
-      parameters <- c(parameters,
-                      paste0("psi.fs.r_", regions),
-                      paste0("a_", regions))
-      # ignore some parameters not used in regions model
-      parameters <- parameters[!parameters %in% c('a')]
-    }
-    
->>>>>>> 2c89f1d0
     # add parameters for regional aggregates
     if(!is.null(region_aggs)){
       parameters <- c(parameters, paste0('psi.fs.r_', names(region_aggs)))
     }
     
     # now assemble the bugs_data and related objects
-<<<<<<< HEAD
     # HERE IS THE BUGS DATA
     bugs_data <- with(occDetdata, 
                       list(y = as.numeric(focal), Year = TP, Site = id, 
@@ -536,29 +430,7 @@
       bugs_data <- getBugsData(bugs_data, modeltype = btype,
                                occDetData = occDetdata)
     }
-    
-=======
-    #need to convert Site identities into row numbers
-    site_to_row_lookup <- data.frame(sitenum = as.integer(row.names(zst)),
-                                     rownum = 1:nrow(zst)) 
-    
-    # HERE IS THE BUGS DATA
-    bugs_data <- with(merge(occDetdata, site_to_row_lookup, 
-                            by="sitenum"), # adds rownum to occDetdata (used below)
-                      list(y = as.numeric(focal), Year = TP, Site = rownum, 
-                           nyear = nTP, nsite = nrow(zst), nvisit = nrow(occDetdata)))
-
-    # added extra elements to bugs data if needed
-    occDetData_temp <- merge(occDetdata, site_to_row_lookup, by="sitenum")
-    
-    for(btype in modeltype){ # one call per element of modeltype: each adds a section
-      bugs_data <- getBugsData(bugs_data, modeltype = btype,
-                               occDetData = occDetData_temp)
-    }
-    
-    rm(list = 'occDetData_temp')
-    
->>>>>>> 2c89f1d0
+
     # Add additional elements if specified
     if(!is.null(additional.BUGS.elements)){
       if(!is.list(additional.BUGS.elements)){
@@ -568,45 +440,23 @@
       }
     }
     
-<<<<<<< HEAD
     # make a copy of the bugs_data to calculate metadata from
     bugs_data_copy <- with(occDetdata, data.frame(y = as.numeric(focal), year = TP, site = site))
     BD_MD <- list()
     
     # Add regional elements to bugs data
     if(!is.null(regional_codes)){
-=======
-    # Add regional elements to bugs data
-    if(!is.null(regional_codes)){
-      # use site_to_row_lookup to get the correct site names
-      regional_codes$rownum <- site_to_row_lookup$rownum[match(x = regional_codes$numeric_site_name, 
-                                                               table = site_to_row_lookup$site)]
-      
->>>>>>> 2c89f1d0
+
       # removed unwanted bugs elements
       bugs_data <- bugs_data[!names(bugs_data) %in% c('psi0.a', 'psi0.b')]
       
       zero_sites <- NULL
-<<<<<<< HEAD
       for(region in region_names){
         if(sum(regional_codes[ , region]) != 0){
           bugs_data[paste0('r_', region)] <- list(regional_codes[occDetdata$id,region])
           bugs_data[paste0('nsite_r_', region)] <- sum(regional_codes[, region])
         } else {
           zero_sites <- c(zero_sites, region)
-=======
-      for(region_name in colnames(regional_codes)[2:(ncol(regional_codes)-2)]){
-        
-        if(sum(regional_codes[ , region_name]) != 0){
-          
-          bugs_data[paste0('r_', region_name)] <- list(regional_codes[order(regional_codes$rownum), region_name])
-          bugs_data[paste0('nsite_r_', region_name)] <- list(sum(regional_codes[order(regional_codes$rownum), region_name]))
-          
-        } else {
-          
-          zero_sites <- c(zero_sites, region_name)
-          
->>>>>>> 2c89f1d0
         }
       }
       
@@ -619,11 +469,8 @@
                                                     paste0("a_", zero_sites))]
         # remove regions for regions_codes
         regional_codes <- regional_codes[ ,!colnames(regional_codes) %in% zero_sites]
-<<<<<<< HEAD
         region_names <- setdiff(region_names, zero_sites)
-=======
->>>>>>> 2c89f1d0
-        
+
         # remove region aggregates
         rem_aggs <- unlist(lapply(region_aggs, FUN = function(x) any(zero_sites %in% x)))
         rem_aggs_names <- names(region_aggs)[rem_aggs]
@@ -637,22 +484,11 @@
           parameters <- parameters[!parameters %in% paste0('psi.fs.r_', rem_aggs_names)]
         }
       } 
-<<<<<<< HEAD
-=======
-    }
-    
-    # make a copy of the bugs_data to calculate metadata from
-    bugs_data_copy <- data.frame(y = bugs_data$y, year = bugs_data$Year, site = bugs_data$Site)
-    BD_MD <- list()
-    
-    if(!is.null(regional_codes)){region_codes_copy <- data.frame(site = 1:bugs_data$nsite)
->>>>>>> 2c89f1d0
-    
+
     regions_years <- list()
     regions_nobs <- list()
     regions_sites <-list()
-<<<<<<< HEAD
-    
+
     bugs_data_copy <- merge(bugs_data_copy, regional_codes, all.x = TRUE)
     
     # add regional codes to this copy and get n_obs, max and min years and year gaps for each region
@@ -660,21 +496,6 @@
       regions_nobs[paste0('n_obs_','r_', region_name)] <- sum(bugs_data_copy$y * bugs_data_copy[,region_name])
       regions_sites[paste0('n_sites_','r_', region_name)] <- sum(bugs_data_copy[,region_name])
       current_r <- bugs_data_copy$y * bugs_data_copy[,region_name] * bugs_data_copy$year
-=======
-    
-    for(region_name in colnames(regional_codes)[2:(ncol(regional_codes)-2)]){
-      region_codes_copy[,paste0('r_', region_name)] <- bugs_data[paste0('r_', region_name)]}
-    
-    bugs_data_copy <- merge(bugs_data_copy, region_codes_copy, all.x = TRUE)
-    
-    # add regional codes to this copy and get n_obs, max and min years and year gaps for each region
-    for(region_name in colnames(regional_codes)[2:(ncol(regional_codes)-2)]){
-      
-      regions_nobs[paste0('n_obs_','r_', region_name)] <- sum(bugs_data_copy$y * bugs_data_copy[,paste0('r_', region_name)])
-      regions_sites[paste0('n_sites_','r_', region_name)] <- sum(region_codes_copy[,paste0('r_', region_name)])
-      
-      current_r <- bugs_data_copy$y * bugs_data_copy[,paste0('r_', region_name)] * bugs_data_copy$year
->>>>>>> 2c89f1d0
       current_r <- subset(current_r,current_r !=0)
       current_rmin <- (min_year-1) + min(current_r)
       current_rmax <- (min_year-1) + max(current_r)
@@ -765,13 +586,9 @@
     ###
     
     if(identical(model.file, occDetBUGScode)){
-<<<<<<< HEAD
       warning("You have selected a formulation with potentially informative priors that are subject to boundary effects (See Outhwaite et al 2018 for details). 
       This option is retained within sparta for backwards compatibility only: we strongly recommend that you do 
               not use this option for inferring changes in species' distributions")
-=======
-      warning('The current formulation of the priors on the state model are strongly informative (at 0 or 1) on the occupancy scale, this is not ideal, as it can cause issues when modelling species with sparse data.  We are currently investigating solutions to this issue as part of overall development work on the occupancy model.  A quick fix is to logit transform the prior for the year and site effects as shown on page 573 of Kery and Royle (2015) Applied hierarchical modelling in ecology')
->>>>>>> 2c89f1d0
     }
     
     error_status <- try(    
@@ -792,11 +609,7 @@
     ########################################## Add metadata
     
     # calcluate number of site:year combinations with repeat visits (across the whole dataset)
-<<<<<<< HEAD
     temp <- as.data.frame(with(occDetdata, table(site, TP)))$Freq
-=======
-    temp <- as.data.frame(with(occDetdata, table(sitenum, TP)))$Freq
->>>>>>> 2c89f1d0
     prop_visits_repeated <- mean(temp[temp>0] > 1)
 
     if(is.null(attributes(occDetdata))){
