#' Occupancy detection Function
#'
#' Run occupancy detection models using the output from \code{formatOccData}
#'
#' This function requires both the R package R2jags and the program JAGS.
#' These are not installed by default when sparta is loaded and so should be
#' installed by the user. More details can be found in teh vignette.
#'
#' @param taxa_name A character giving the name of the species to be modelled.
#' @param occDetdata The 2nd element of the object returned by formatOccData.
#' @param spp_vis The 1st element of the object returned by formatOccData.
#' @param n_iterations numeric, An MCMC parameter - The number of interations
#' @param nyr numeric, the minimum number of periods on which a site must have records for it
#'        to be included in the models. Defaults to 2
#' @param burnin numeric, An MCMC parameter - The length of the burn in
#' @param thinning numeric, An MCMC parameter - The thinning factor
#' @param n_chains numeric, an MCMC parameter - The number of chains to be run
#' @param write_results logical, should results be saved to \code{output_dir}. This is
#'        recommended since these models can take a long time to run. If \code{TRUE} (default)
#'        the results from each species will be saved as an .rdata file once the species
#'        has run. This prevents loss of data should anything go wrong.
#' @param output_dir character, the output directory were the output for each taxa will be saved
#'        as .rdata files. This will defualt to the working directory
#' @param modeltype A character string or vector of strings that specifies the model to use. See details. If
#' used then model.function is ignored.
#' @param regional_codes A data.frame object detailing which site is associated with which region.
#' each row desginates a site and each column represents a region. The first column represents the
#' site name (as in \code{site}). Subsequent columns are named for each regions with 1 representing
#' the site is in that region and 0 that it is not. NOTE a site should only be in one region
#' @param region_aggs A named list giving aggregations of regions that you want trend
#' estimates for. For example \code{region_aggs = list(GB = c('england', 'scotland', 'wales'))}
#' will produced a trend for GB (Great Britain) as well as its constituent nations. Note that
#' 'england', scotland' and 'wales' must appear as names of columns in \code{regional_codes}.
#' More than one aggregate can be given, eg \code{region_aggs = list(GB = c('england', 'scotland',
#'  'wales'), UK = c('england', 'scotland', 'wales', 'northern_ireland'))}.
#' @param max_year numeric, final year to which analysis will be run, this can be set if it is beyond
#' the limit of the dataset.  Defaults to final year of the dataset.
#' @param seed numeric, uses \code{set.seed} to set the randon number seed. Setting
#'        this number ensures repeatabl analyses
#' @param model.function optionally a user defined BUGS model coded as a function (see \code{?jags},
#'        including the example there, for how this is done)
#' @param additional.parameters A character vector of additional parameters to monitor
#' @param additional.BUGS.elements A named list giving additioanl bugs elements passed
#' to \code{R2jags::jags} 'data' argument
#' @param additional.init.values A named list giving user specified initial values to
#' be added to the defaults.
#' @param return_data Logical, if \code{TRUE} (default) the BUGS data object is returned with the data
#' @param saveMatrix Logical, if \code{FALSE} (default) the sims.matrix element of the jags object is omitted, in order to reduce the filesize.
#' @param criterion Determines whether the model should be run. If an integer then this defines the threshold number of records (50 in Outhwaite et al 2019).
#' Other options are `EqualWt` or `HighSpec`, which define the application of "rules of thumb" defined in Pocock et al 2019.
#' Defaults to 1, in which case the model is applied for so long there is a single record of the focal species.
#' @param provenance An optional text string allowing the user to identify the dataset.
#' @param rem_aggs_with_missing_regions An option which if TRUE will remove all aggregates which contain at least one region with no data.
#' If `FALSE`, only aggregates where ALL regions in that aggregate contain no data, are dropped. Defaults to TRUE
#' @param allowSitesMultiRegions An option that permits sites to be included in more than one region if `TRUE`. If `FALSE` then these sites are dropped. Defaults to `FALSE`
#'
#' @details \code{modeltype} is used to choose the model as well as the associated initial values,
#' and parameters to monitor. Elements to choose from can be separated into the following components:
#'
#' A. Prior type: this has 3 options, each of which was tested in Outhwaite et al (in review):
#'   1. sparta - This uses the same model as in Isaac et al (2014).
#'   2. indran - This is the adaptive stationary model.
#'   3. ranwalk - This is the random walk model.
#'
#' B. Hyperprior type: This has 3 options, each of these are discussed in Outhwaite et al (in review):
#'   1. halfuniform - the original formulation in Isaac et al (2014).
#'   2. halfcauchy - preferred form, tested in Outhwaite et al (2018).
#'   3. inversegamma - alternative form presented in the literature.
#'
#' C. List length specification:  This has 3 options:
#'   1. catlistlength - list length as a categorical variable.
#'   2. contlistlength - list length as a continuous variable.
#'   3. nolistlength - no list length variable.
#'
#' D. Julian date: this is an additional option for including Julian date within the detection model:
#'   1. jul_date.
#'
#' Not all combinations are available in sparta. You will get an error if you try and use
#' a combination that is not supported. There is usually a good reason why that
#' combination is not a good idea. Here are the model elements available:
#'
#' \itemize{
#'  \item{\code{"sparta"}}{ - This uses the same model as in Isaac et al (2014)}
#'  \item{\code{"indran"}}{ - Here the prior for the year effect of the state model is modelled as a random effect.  This allows the model to adapt to interannual variability.}
#'  \item{\code{"ranwalk"}}{ - Here the prior for the year effect of the state model is modelled as a random walk.  Each estimate for the year effect is dependent on that of the previous year.}
#'  \item{\code{"halfcauchy"}}{ - Includes half-Cauchy hyperpriors for all random effects within the model.  The half-Cauchy is a special case of the Student’s t distribution with 1 degree of freedom. }
#'  \item{\code{"inversegamma"}}{ - Includes inverse-gamma hyperpriors for random effects within the model}
#'  \item{\code{"catlistlength"}}{ - This specifies that list length should be considered as a catagorical variable. There are 3 classes, lists of length 1, 2-3, and 4 and over. If none of the list length options are specifed 'contlistlength' is used}
#'  \item{\code{"contlistlength"}}{ - This specifies that list length should be considered as a continious variable. If none of the list length options are specifed 'contlistlength' is used}
#'  \item{\code{"nolistlength"}}{ - This specifies that no list length should be used. If none of the list length options are specifed 'contlistlength' is used}
#'  \item{\code{"jul_date"}}{ - This adds Julian date to the model as a normal distribution with its mean and standard deviation as monitered parameters.}
#'  \item{\code{"intercept"}}{ - No longer available. Includes an intercept term in the state and observation model.  By including intercept terms, the occupancy and detection probabilities in each year are centred on an overall mean level.}
#'  \item{\code{"centering"}}{ - No longer available. Includes hierarchical centering of the model parameters.   Centring does not change the model explicitly but writes it in a way that allows parameter estimates to be updated simultaneously.}
#' }
#' These options are provided as a vector of characters, e.g. \code{modeltype = c('indran', 'halfcauchy', 'catlistlength')}
#'
#' @return A list including the model, JAGS model output, the path of the model file used and information on the number of iterations, first year, last year, etc.
#' Key aspects of the model output include:
#' \itemize{
#'  \item{\code{"out$model"}}{ - The model used as provided to JAGS. Also contained is a list of fully observed variables. These are those listed in the BUGS data.}
#'  \item{\code{"out$BUGSoutput$n.chains"}}{ - The number of Markov chains ran in the MCMC simulations.}
#'  \item{\code{"out$BUGSoutput$n.iter"}}{ - The total number of iterations per chain.}
#'  \item{\code{"out$BUGSoutput$n.burnin"}}{ - The number of interations discarded from the start as a burn-in period.}
#'  \item{\code{"out$BUGSoutput$n.thin"}}{ - The thinning rate used. For example a thinning rate of 3 retains only every third iteration. This is used to reduce autocorrelation.}
#'  \item{\code{"out$BUGSoutput$n.keep"}}{ - The number of iterations kept per chain. This is the total number of iterations minus the burn-in then divided by the thinning rate.}
#'  \item{\code{"out$BUGSoutput$n.sims"}}{ - The total number of iterations kept.}
#'  \item{\code{"out$BUGSoutput$summary"}}{ - A summary table of the monitored parameter. The posterior distribution for each parameter is summaried with the mean, standard deviation, various credible intervals, a formal convergence metric (Rhat), and a measure of effective sample size (n.eff).}
#'  \item{\code{"out$BUGSoutput$mean"}}{ - the mean values for all monitored parameters}
#'  \item{\code{"out$BUGSoutput$sd"}}{ - the standard deviation values for all monitored parameters}
#'  \item{\code{"out$BUGSoutput$median"}}{ - the median values for all monitored parameters}
#'  \item{\code{"out$parameters.to.save"}}{ - The names of all monitored parameters.}
#'  \item{\code{"out$BUGSoutput$model.file"}}{ - The user provided or temporary generated model file detailing the occupancy model.}
#'  \item{\code{"out$n.iter"}}{ - The total number of interations per chain.}
#'  \item{\code{"out$DIC"}}{ - Whether the Deviance Information Criterion (DIC) is calculated.}
#'  \item{\code{"out$BUGSoutput$sims.list"}}{ - A list of the posterior distribution for each monitored parameter. Use sims.array and sims.matrix if a different format of the posteriors is desired.}
#'  \item{\code{"out$SPP_NAME"}}{ - The name of the study species.}
#'  \item{\code{"out$min_year"}}{ - First year of data included in the occupancy model run.}
#'  \item{\code{"out$max_year"}}{ - Final year of data included in the occupancy model run or final year specified by the user.}
#'  \item{\code{"out$sites_included"}}{ - List of the sites taken forward to the model (after filtering)}
#'  \item{\code{"out$nsites"}}{ - The number of unique sites included in the occupancy model run.}
#'  \item{\code{"out$nvisits"}}{ - The number of unique visits included int he occupancy model run.}
#'  \item{\code{"out$species_observations"}}{ - The number of unique records for the species of interest.}
#'  \item{\code{"out$sparta_version"}}{ - The version of sparta used to run the model.}
#'  \item{\code{"out$regions"}}{ - The names of the regions included in the model run.}
#'  \item{\code{"out$region_aggs"}}{ - The names of the region aggregates included in the model run.}
#' See also the `metadata` attribute for more detailed information about the data in the model.
#' }
#'
#' @keywords trends, species, distribution, occupancy, bayesian, modeling
#' @references Isaac, N.J.B., van Strien, A.J., August, T.A., de Zeeuw, M.P. and Roy, D.B. (2014).
#'             Statistics for citizen science: extracting signals of change from noisy ecological data.
#'             \emph{Methods in Ecology and Evolution}, 5: 1052-1060.
#' @references Outhwaite, C.L., Chandler, R.E., Powney, G.D., Collen, B., Gregory, R.D. & Isaac, N.J.B. (2018).
#'             Prior specification in Bayesian occupancy modelling improves analysis of species occurrence data.
#'             \emph{Ecological Indicators}, 93: 333-343.
#' @references Pocock, Logie, Isaac, Outhwaite & August. Rapid assessment of the suitability of multi-species citizen science datasets for occupancy trend analysis. \emph{bioRxiv} 813626 (2019) doi:10.1101/813626.
#'
#' @examples
#' \dontrun{
#'
#' set.seed(123)
#'
#' # Create data
#' n <- 15000 # size of dataset
#' nyear <- 20 # number of years in data
#' nSamples <- 100 # set number of dates
#' nSites <- 50 # set number of sites
#'
#' # Create somes dates
#' first <- as.Date(strptime("2010/01/01", format = "%Y/%m/%d"))
#' last <- as.Date(strptime(paste(2010 + (nyear - 1), "/12/31", sep = ""), format = "%Y/%m/%d"))
#' dt <- last - first
#' rDates <- first + (runif(nSamples) * dt)
#'
#' # taxa are set as random letters
#' taxa <- sample(letters, size = n, TRUE)
#'
#' # sites are visited randomly
#' site <- sample(paste("A", 1:nSites, sep = ""), size = n, TRUE)
#'
#' # the date of visit is selected at random from those created earlier
#' survey <- sample(rDates, size = n, TRUE)
#'
#' # Format the data
#' visitData <- formatOccData(taxa = taxa, site = site, survey = survey)
#'
#' # run the model with these data for one species (very small number of iterations)
#' results <- occDetFunc(
#'   taxa_name = taxa[1],
#'   n_iterations = 50,
#'   burnin = 15,
#'   occDetdata = visitData$occDetdata,
#'   spp_vis = visitData$spp_vis,
#'   write_results = FALSE,
#'   provenance = "sparta test dataset"
#' )
#' }
#' @export
#' @importFrom reshape2 acast
#' @import LearnBayes

occDetFunc <- function(taxa_name, occDetdata, spp_vis, n_iterations = 5000, nyr = 2,
                       burnin = 1500, thinning = 3, n_chains = 3, write_results = TRUE,
                       output_dir = getwd(), modeltype = "sparta", max_year = NULL,
                       seed = NULL, model.function = NULL, regional_codes = NULL,
                       region_aggs = NULL, additional.parameters = NULL,
                       additional.BUGS.elements = NULL, additional.init.values = NULL,
                       return_data = FALSE, criterion = 1, provenance = NULL, saveMatrix = FALSE,
                       rem_aggs_with_missing_regions = TRUE, allowSitesMultiRegions = FALSE) {

  ################## BASIC CHECKS
  # first run the error checks
  errorChecks(
    n_iterations = n_iterations, burnin = burnin,
    thinning = thinning, n_chains = n_chains, seed = seed
  )

  # Set seed for repeatability
  if (!is.null(seed)) set.seed(seed)

  # Check the taxa_name is one of my species
  if (!taxa_name %in% colnames(spp_vis)) stop("taxa_name is not the name of a taxa in spp_vis")
  ##################
  min_year_original <- min_year <- min(occDetdata$TP)

  # only include sites which have more than nyr of records
  yps <- rowSums(acast(occDetdata, site ~ TP, length, value.var = "L") > 0)
  sites_to_include <- names(yps[yps >= nyr])

  # strip out the visits to sites that were visited in just one year
  i <- occDetdata$site %in% sites_to_include

  if (sum(i) > 0) {
    occDetdata <- occDetdata[i, ]
    spp_vis <- spp_vis[i, ]
  } else {
    stop(paste0("There are no sites visited in at least ", nyr, " years."))
  }

  # calculate a set of data metrics for this species
  data_Metrics <- dataMetrics(
    sp = taxa_name,
    formattedData = list(occDetdata = occDetdata, spp_vis = spp_vis)
  )

  is.wholenumber <-
    function(x, tol = .Machine$double.eps^0.5) {
      if (is.numeric(x)) {
        abs(x - round(x)) < tol
      } else {
        FALSE
      }
    }

  # check there is enough data to run a model. If so, proceed with the main event
  if (is.wholenumber(criterion)) {
    # the criterion is a whole number. this defines the number of records
    # check whether the number of records meets this value
    proceed <- sum(spp_vis[, taxa_name]) >= criterion
  } else if (criterion == "EqualWt") {
    proceed <- applyRuleOfThumb(data_Metrics, "EqualWt")
  } else if (criterion == "HighSpec") {
    proceed <- applyRuleOfThumb(data_Metrics, "HighSpec")
  } else {
    stop("Criterion must be either an integer, `EqualWt` or `HighSpec`")
  }

  # Add the focal column (was the species recorded on the visit?). Use the spp_vis dataframe to extract this info
  nrow1 <- nrow(occDetdata)
  occDetdata <- merge(occDetdata, spp_vis[, c("visit", taxa_name)])
  names(occDetdata)[names(occDetdata) == taxa_name] <- "focal"
  if (nrow1 != nrow(occDetdata)) stop("some visits have been lost")

  if (!proceed) {
    # there is not enough data: set the outputs accordingly
    bugs_data <- list(y = 0, nsite = 0, nvisit = 0)
    BD_MD <- error_status <- site_match <- modelcode <- NA
    warning(paste(
      taxa_name,
      "has insufficient data after site filtering. Either decrease nyr or change the criterion"
    ))
    out <- list(message = "No model run: insufficient data")
  } else {
    # There is enough data: we can proceed with the main event

    # Check if R2jags is installed
    if (!requireNamespace("R2jags", quietly = TRUE)) {
      stop("Package 'R2jags' is needed for the 'occDetModel' function to work. Please insatll this from CRAN. You will also be required to install JAGS, which you can download from https://sourceforge.net/projects/mcmc-jags/files/JAGS/",
        call. = FALSE
      )
    }

    # If doing regional we take control of model specification
    if (!is.null(regional_codes)) {
      oldmodeltype <- modeltype
      modeltype <- c(
        "ranwalk", "halfcauchy",
        c("jul_date", "catlistlength")[c("jul_date", "catlistlength") %in% modeltype]
      )
      if (!all(oldmodeltype %in% modeltype)) {
        message("When using regional data the model specification will be set to ranwalk, halfcauchy. jul_date and catlistlength can still be specified by the user")
      }
    }

    if (!"catlistlength" %in% modeltype & !"nolistlength" %in% modeltype) {
      modeltype <- c(modeltype, "contlistlength")
    }
    if (!any(c("catlistlength", "nolistlength", "contlistlength") %in% modeltype)) {
      stop('modeltype should contain one of "catlistlength", "nolistlength", "contlistlength",
           which specify the list-length effect to be included')
    }

    # Do we have JAGS installed - this works only on windows
    if (.Platform$OS.type == "windows") {
      JAGS_test <- Sys.which(names = "jags-terminal.exe")
      if (JAGS_test[[1]] == "") stop("R cannot find jags-terminal.exe, check that you have installed JAGS")
    }

    # If we are using regional codes do some checks
    if (!is.null(regional_codes)) {
      if (!inherits(regional_codes, "data.frame")) stop("regional_codes should be a data.frame")

      # check whether there is a column called "site".
      # If not, let's assume that the site column is the first in the dataframe
      # NB previous behaviour was to assume *both* that it was column 1 and named 'site'
      if (!"site" %in% names(regional_codes)) {
        warning(paste0("renaming ", names(regional_codes)[1], " as 'site'"))
        names(regional_codes)[1] <- "site"
      }
      siteCol <- grep("site", names(regional_codes))

      # remove locations that are not in the data
      abs_sites <- as.character(regional_codes$site)[!as.character(regional_codes$site) %in% as.character(occDetdata$site)]
      if (length(abs_sites) > 0) {
        warning(paste(length(abs_sites), "sites are in regional_codes but not in occurrence data"))
      }
      if (any(is.na(regional_codes))) {
        warning(paste(
          sum(is.na(regional_codes)),
          "NAs are present in regional_codes, these will be replaced with 0s"
        ))
        regional_codes[is.na(regional_codes)] <- 0
      }

      sites_no_region <- as.character(regional_codes$site[rowSums(regional_codes[, -siteCol]) == 0])
      sites_multi_region <- as.character(regional_codes$site[rowSums(regional_codes[, -siteCol]) > 1])
      site_counts <- table(regional_codes$site)
      sites_multi_row <- names(site_counts[site_counts > 1])

      if (length(sites_no_region) > 0) {
        warning(paste(length(sites_no_region), "sites are not assigned to a region in regional_codes and will be removed"))
      }
      if (length(sites_multi_row) > 0) {
        warning(paste(length(sites_multi_row), "sites appear more than once in regional_codes. These will be removed"))
      }
      if (length(sites_multi_region) > 0) {
        if (allowSitesMultiRegions) {
          warning(paste(length(sites_multi_region), "sites are assigned to multiple region in regional_codes: you have specified this is allowed"))
        } else {
          warning(paste(length(sites_multi_region), "sites are assigned to more than one region in regional_codes and will be removed"))
        }
      }

      # finally check that every site with species data also has a region
      sites_no_region2 <- setdiff(sites_to_include, as.character(regional_codes$site))
      if (length(sites_no_region2) >= 1) {
        warning(paste(length(sites_no_region2), "sites are in occurrence data but not in regional_codes and will be removed"))
      }

      # strip these same sites out of the occDetdata & the regional codes
      bad_sites <- c(abs_sites, sites_multi_row, sites_no_region, sites_no_region2)
      if (!allowSitesMultiRegions) bad_sites <- c(bad_sites, sites_multi_region)
      bad_sites <- unique(bad_sites)
      regional_codes <- subset(regional_codes, !site %in% bad_sites)
      occDetdata <- subset(occDetdata, !site %in% bad_sites)
    }

    # If we are using regional aggregates do some checks
    if (!is.null(region_aggs)) {
      if (is.null(regional_codes)) stop("Cannot use regional aggregates if regional_codes is not supplied")
      stopifnot(inherits(region_aggs, "list"))
      if (!all(unique(unlist(region_aggs)) %in% colnames(regional_codes)[-siteCol])) {
        stop(paste0(
          "Aggregate members [",
          paste(unique(unlist(region_aggs))[!unique(unlist(region_aggs)) %in% colnames(regional_codes)[-siteCol]],
            collapse = ", "
          ),
          "] not in regional_codes column names [",
          paste(colnames(regional_codes)[-siteCol],
            collapse = ", "
          ),
          "]"
        ))
      }
    }

    # look for missing years before time frame can be extended using max_year parameter
    years <- (max(occDetdata$TP) - min(occDetdata$TP)) + 1
    if (length(unique(occDetdata$TP)) != years) {
      # find out which years have no data
      missing_yrs <- with(occDetdata, setdiff(min(TP):max(TP), unique(TP)))
      if (length(missing_yrs) == 1) {
        error_msg <- paste0("There are no visits in year ", missing_yrs, ". This means there is no data, for any species in this year. BUGS cannot run if there is a year with no data. Quitting...")
      } else {
        error_msg <- paste0("There are ", length(missing_yrs), " years with no visits, including ", missing_yrs[1], ". This means there is no data, for any species in these years. BUGS cannot run if any year has no data. Quitting...")
      }
      stop(error_msg)
    }

    # year and site need to be numeric starting from 1 to length of them.  This is due to the way the bugs code is written
    nsite <- length(unique(occDetdata$site))
    site_match <- data.frame(name = unique(occDetdata$site), id = 1:nsite)
    occDetdata <- merge(occDetdata, site_match, by.x = "site", by.y = "name")

    # need to get a measure of whether the species was on that site in that year, unequivocally, in zst
    zst <- acast(occDetdata, id ~ factor(TP), value.var = "focal", max, fill = 0) # initial values for the latent state = observed state

    # Calculate min year. We're doing it now as it's fine if we've dropped the first year(s) of data and nothing in the middle
    min_year <- min(occDetdata$TP)
    if (min_year != min_year_original) {
      warning(paste0(
        "\nThe first year of the data has changed, as the first years of data were dropped.\n",
        "The original first year was ", min_year_original, ". It is now ", min_year, "\n"
      ))
    }

    # if the max_year is not null, edit the zst table to add the additional years required
    if (!is.null(max_year)) {
      # check that max_year is a numeric value
      if (!is.numeric(max_year)) stop("max_year should be a numeric value")

      # check that max_year is greater than the final year of the dataset
      if (max_year <= max(occDetdata$TP)) stop("max_year should be greater than the final year of available data")

      nTP <- max_year - min_year + 1

      # if nyear is greater than the number of years due to different specification of max_year,
      # add on additional columns to zst so that inital values can be create for these years.

      if (nTP > ncol(zst)) {
        # work out how many columns need to be added
        to_add <- nTP - ncol(zst)
        zst <- cbind(zst, matrix(0, ncol = to_add, nrow = nrow(zst)))
        # add column names
        colnames(zst) <- 1:nTP
      }

      # if a value has not been selected for max_year then continue as before
    } else {
      # record the max year
      max_year <- max(occDetdata$TP)
      nTP <- max_year - min_year + 1
    }

    # look for time periods with no data
    if (length(unique(occDetdata$TP)) != nTP) stop("It looks like you have time periods with no data. This will crash BUGS")

    # TP and site need to be numeric starting from 1 to length of them.  This is due to the way the bugs code is written
    occDetdata$TP <- occDetdata$TP - min(occDetdata$TP) + 1

    # Parameter you wish to monitor, shown in the output
    parameters <- c("psi.fs", "tau2", "tau.lp", "alpha.p", "a")

    # If ranwalk + halfcauchy monitor mu.lp
    if (all(c("ranwalk", "halfcauchy") %in% modeltype)) {
      if (!"centering" %in% tolower(modeltype) & !"intercept" %in% tolower(modeltype)) {
        parameters <- c(parameters, "mu.lp")
      }
    }

    # If sparta monitor mu.lp
    if ("sparta" %in% tolower(modeltype)) {
      parameters <- c(parameters, "mu.lp")
    }

    # Add user specified paramters if given
    if (!is.null(additional.parameters)) parameters <- c(parameters, additional.parameters)

    # Add parameters for each of the model types
    for (ptype in modeltype) {
      parameters <- getParameters(parameters, modeltype = ptype)
    }

    # add parameters for regions
    if (!is.null(regional_codes)) {
      # remove spaces from region names, then extract them
      colnames(regional_codes) <- gsub(" ", "_", colnames(regional_codes))
      region_names <- setdiff(colnames(regional_codes), "site")

      parameters <- c(
        parameters,
        paste0("psi.fs.r_", region_names),
        paste0("a_", region_names)
      )
      # ignore some parameters not used in regions model
      parameters <- parameters[!parameters %in% c("a")]
    }

    # add parameters for regional aggregates
    if (!is.null(region_aggs)) {
      parameters <- c(parameters, paste0("psi.fs.r_", names(region_aggs)))
    }

    # now assemble the bugs_data and related objects
    # HERE IS THE BUGS DATA
    bugs_data <- with(
      occDetdata,
      list(
        y = as.numeric(focal), Year = TP, Site = id,
        nyear = nTP, nsite = nsite, nvisit = nrow(occDetdata)
      )
    )

    # temporary test
    if (max(occDetdata$id) != bugs_data$nsite) {
      stop(paste0(
        "Site idenitifier exceeds nsite (",
        max(occDetdata$id), nsite, ")"
      ))
    }


    for (btype in modeltype) { # one call per element of modeltype: each adds a section
      bugs_data <- getBugsData(bugs_data,
        modeltype = btype,
        occDetData = occDetdata
      )
    }

    # Add additional elements if specified
    if (!is.null(additional.BUGS.elements)) {
      if (!is.list(additional.BUGS.elements)) {
        stop("additional.BUGS.elements must be a list")
      } else {
        bugs_data <- c(bugs_data, additional.BUGS.elements)
      }
    }

    # Add regional elements to bugs data
    if (!is.null(regional_codes)) {
      # removed unwanted bugs elements
      bugs_data <- bugs_data[!names(bugs_data) %in% c("psi0.a", "psi0.b")]

      # expand the lookup table to include regions
      regional_lookup <- merge(regional_codes, site_match, by.y = "name", by.x = "site")

      zero_sites <- NULL
      for (region in region_names) {
        if (sum(regional_codes[, region]) != 0) {
          bugs_data[paste0("r_", region)] <- list(regional_lookup[order(regional_lookup$id), region])
          bugs_data[paste0("nsite_r_", region)] <- sum(regional_codes[, region])
        } else {
          zero_sites <- c(zero_sites, region)
        }
      }

      if (!is.null(zero_sites)) {
        warning(paste(
          "The following regions have no data and should not be modelled:",
          paste(zero_sites, collapse = ", "),
          "- These regions will not be included in the model"
        ))
        # remove parameters
        parameters <- parameters[!parameters %in% c(
          paste0("psi.fs.r_", zero_sites),
          paste0("a_", zero_sites)
        )]
        # remove regions for regions_codes
        regional_codes <- regional_codes[, !colnames(regional_codes) %in% zero_sites]
        region_names <- setdiff(region_names, zero_sites)

        # remove region aggregates
        if (rem_aggs_with_missing_regions) {
          rem_aggs <- unlist(lapply(region_aggs, FUN = function(x) any(zero_sites %in% x)))
          rem_aggs_names <- names(region_aggs)[rem_aggs]

          # remove aggs if you need to
          if (length(rem_aggs_names) > 0) {
            warning(paste(
              "The following region aggregates have to be removed as they contain a region with no data:",
              paste(rem_aggs_names, collapse = ", "),
              "- These region aggregates will not be included in the model\n",
              "If you want to keep aggregates with one or more missing regions,",
              "set rem_aggs_with_missing_regions=FALSE"
            ))
            region_aggs <- region_aggs[!names(region_aggs) %in% rem_aggs_names]
            parameters <- parameters[!parameters %in% paste0("psi.fs.r_", rem_aggs_names)]
          }
        } else {
          rem_aggs <- unlist(lapply(region_aggs, FUN = function(x) all(x %in% zero_sites)))
          rem_aggs_names <- names(region_aggs)[rem_aggs]
          edit_aggs <- unlist(lapply(region_aggs, FUN = function(x) any(zero_sites %in% x)))
          edit_aggs_names <- names(region_aggs)[edit_aggs & !(rem_aggs)]

          # edit aggs if you need to
          if (length(edit_aggs_names) > 0) {
            warning(paste(
              "The following region aggregates have to be edited as they contain regions with no data:",
              paste(edit_aggs_names, collapse = ", "),
              "\n- These region aggregates will still be included in the model\n"
            ))
            # Recreate aggs, removing regions without data
            region_aggs_new <- lapply(region_aggs, FUN = function(agg) {
              agg[!(agg %in% zero_sites)]
            })
            names(region_aggs_new) <- names(region_aggs)
            region_aggs <- region_aggs_new
          }

          # remove aggs completely if you need to
          if (length(rem_aggs_names) > 0) {
            warning(paste(
              "The following region aggregates have to be removed as all regions within them have no data:",
              paste(rem_aggs_names, collapse = ", "),
              "- These region aggregates will not be included in the model"
            ))
            region_aggs <- region_aggs[!names(region_aggs) %in% rem_aggs_names]
            parameters <- parameters[!parameters %in% paste0("psi.fs.r_", rem_aggs_names)]
          }
        }
      }

      regions_years <- list()
      temp <- bugs_data[grepl("^r_", names(bugs_data))]
      regions_nobs <- sapply(temp, function(x) sum(x[bugs_data$Site] * bugs_data$y))
      regions_sites <- unlist(bugs_data[grepl("nsite_r", names(bugs_data))])

      # make a copy of the bugs_data to calculate metadata from
      bugs_data_copy <- with(occDetdata, data.frame(y = as.numeric(focal), year = TP, site = site))
      bugs_data_copy <- merge(bugs_data_copy, regional_codes, all.x = TRUE)

      # add regional codes to this copy and get max and min years and year gaps for each region
      for (region_name in region_names) {
        # regions_nobs[paste0('n_obs_','r_', region_name)] <- sum(bugs_data_copy$y * bugs_data_copy[,region_name])
        # regions_sites[paste0('n_sites_','r_', region_name)] <- sum(bugs_data_copy[,region_name])
        current_r <- bugs_data_copy$y * bugs_data_copy[, region_name] * bugs_data_copy$year
        current_r <- subset(current_r, current_r != 0)

        if (length(current_r) > 2) {
          current_rmin <- (min_year - 1) + min(current_r)
          current_rmax <- (min_year - 1) + max(current_r)
          regions_years[paste0("min_year_data_", "r_", region_name)] <- current_rmin
          regions_years[paste0("max_year_data_", "r_", region_name)] <- current_rmax
          current_datagaps <- dataGaps(current_r, min_year, max_year, current_rmin, current_rmax)
          regions_years[paste0("gap_start_", "r_", region_name)] <- current_datagaps$gap_start
          regions_years[paste0("gap_end_", "r_", region_name)] <- current_datagaps$gap_end
          regions_years[paste0("gap_middle_", "r_", region_name)] <- current_datagaps$gap_middle
        } else if (length(current_r) == 1) {
          current_rmin <- (min_year - 1) + min(current_r)
          current_rmax <- (min_year - 1) + max(current_r)
          regions_years[paste0("min_year_data_", "r_", region_name)] <- current_rmin
          regions_years[paste0("max_year_data_", "r_", region_name)] <- current_rmax
          current_datagaps <- dataGaps(current_r, min_year, max_year, current_rmin, current_rmax)
          regions_years[paste0("gap_start_", "r_", region_name)] <- current_datagaps$gap_start
          regions_years[paste0("gap_end_", "r_", region_name)] <- current_datagaps$gap_end
          regions_years[paste0("gap_middle_", "r_", region_name)] <- NA
        } else if (length(current_r) < 1) {
          regions_years[paste0("min_year_data_", "r_", region_name)] <- NA
          regions_years[paste0("max_year_data_", "r_", region_name)] <- NA
          regions_years[paste0("gap_start_", "r_", region_name)] <- NA
          regions_years[paste0("gap_end_", "r_", region_name)] <- NA
          regions_years[paste0("gap_middle_", "r_", region_name)] <- NA
        }
      }
    }

    # start preparing metadata
    BD_MD <- list()

    # add max and min data years for the whole dataset
    all_years_data <- bugs_data$y * bugs_data$Year
    all_years_data <- subset(all_years_data, all_years_data != 0)
    BD_MD$min_year_data <- (min_year - 1) + min(all_years_data)
    BD_MD$max_year_data <- (min_year - 1) + max(all_years_data)

    # use these to find year gap data
    BD_MD$yeargaps <- dataGaps(all_years_data, min_year, max_year, BD_MD$min_year_data, BD_MD$max_year_data)


    initiate <- function(z, nTP, bugs_data) {
      init <- list(
        z = z,
        alpha.p = rep(
          runif(1, -2, 2),
          nTP
        ),
        a = rep(runif(1, -2, 2), nTP),
        eta = rep(runif(1, -2, 2), bugs_data$nsite)
      )

      # add extra init values if needed
      for (itype in modeltype) {
        init <- getInitValues(init, modeltype = itype)
      }

      # if ranwalk + centreing a -> aa
      if (all(c("ranwalk", "centering") %in% modeltype)) {
        names(init)[names(init) == "a"] <- "aa"
      }

      # add user specified values
      if (!is.null(additional.init.values)) {
        if (!is.list(additional.init.values)) {
          stop("additional.BUGS.elements must be a list")
        } else {
          init <- c(init, additional.init.values)
        }
      }
      return(init)
    }

    # set the initial values...
    init.vals <- replicate(n_chains, initiate(
      z = zst,
      nTP = nTP,
      bugs_data = bugs_data
    ),
    simplify = F
    )

    # modify initial values for regional model
    if (!is.null(regional_codes)) {
      # remove initial values for a and psi
      init.vals <- lapply(init.vals, FUN = function(x) {
        x[!names(x) %in% c("psi0", "a")]
      })
    }

    # Select the correct model file
    if (is.null(model.function)) {
      model.file <- getModelFile(modeltype,
        regional_codes = regional_codes,
        region_aggs = region_aggs
      )
    } else {
      cat("Using user model.function")
      model.file <- model.function
    }

    modelcode <- paste(readLines(model.file), collapse = "\n")

    ### REVIEW CODE
    cat("#### PLEASE REVIEW THE BELOW ####\n\n")
    cat("Your model settings:", paste(modeltype, collapse = ", "))
    cat("\n\nModel File:\n\n")
    cat(modelcode)
    cat("\n\nbugs_data:\n\n")
    cat(str(bugs_data))
    cat("\n\ninit.vals:\n\n")
    cat(str(init.vals))
    cat("\n\nparameters:\n\n")
    cat(parameters)
    ###

    if (identical(model.file, occDetBUGScode)) {
      warning("You have selected a formulation with potentially informative priors that are subject to boundary effects (See Outhwaite et al 2018 for details).
      This option is retained within sparta for backwards compatibility only: we strongly recommend that you do
              not use this option for inferring changes in species' distributions")
    }

    error_status <- try(
      out <- R2jags::jags(bugs_data, init.vals, parameters,
        model.file = model.file,
        n.chains = n_chains, n.iter = n_iterations, n.thin = thinning,
        n.burnin = burnin, DIC = TRUE
      )
    )

    dir.create(path = output_dir, showWarnings = FALSE) # create the top results folder
    if (class(error_status) == "try-error") {
      warning("JAGS returned an error when modelling", taxa_name, "error:", error_status[1])
      return(NULL)
    }
<<<<<<< HEAD
  } # end of "if(proceed)"

  ########################################## Add metadata

  # calcluate number of site:year combinations with repeat visits (across the whole dataset)
  temp <- as.data.frame(with(occDetdata, table(site, TP)))$Freq
  prop_visits_repeated <- mean(temp[temp > 0] > 1)

  if (is.null(attributes(occDetdata))) {
    metadata <- list()
  } else if ("metadata" %in% names(attributes(occDetdata))) {
    metadata <- attr(occDetdata, "metadata")
  } else {
    metadata <- list()
  }

  # get the sessionInfo and coerce into a useable format
  session.info <- sessionInfo()
  packages <- c(
    sapply(session.info$basePkgs, packageVersion, simplify = FALSE),
    sapply(session.info$otherPkgs, function(x) x$Version)
  )

  MD <- list(
    method = "sparta::occDetFunc",
    call = call <- match.call(),
    date = Sys.Date(),
    user = Sys.info()["user"],
    summary = list(
      species = taxa_name,
      n_sites = length(unique(occDetdata$site)),
      n_years = length(unique(occDetdata$TP)),
      n_visits = nrow(occDetdata),
      n_obs = sum(occDetdata$focal),
      n_species_sites = length(unique(subset(occDetdata, focal == TRUE)$site)),
      min_year_model = min_year,
      max_year_model = max_year
    ),
    gaps = ifelse(is.na(BD_MD), NA, list(
      min_year_data = BD_MD$min_year_data,
      max_year_data = BD_MD$max_year_data,
      gap_start = BD_MD$yeargaps$gap_start,
      gap_end = BD_MD$yeargaps$gap_end,
      gap_middle = BD_MD$yeargaps$gap_middle
    )),
    spp_Metrics = as.list(data_Metrics),
    dataset_Metrics = list( # dataset properties
      totalObservations = sum(occDetdata$L),
      propRepeats = prop_visits_repeated
    ),
    provenance = provenance,
    output_path = ifelse(test = write_results,
      file.path(getwd(), output_dir, paste(taxa_name, ".rdata", sep = "")),
      NA
    ),
    session_info = list(
      session.info[1:2],
      packages
    )
  )

  # add regional elements if applicable
  if (!is.null(regional_codes) & proceed) {
    MD$summary$region_nobs <- regions_nobs
    MD$summary$region_years <- unlist(regions_years)
    MD$summary$region_nsite <- regions_sites
  } else {
    MD$summary$region_nobs <- NA
    MD$summary$region_years <- NA
    MD$summary$region_nsite <- NA
  }

  # If the data coming in is the result of analysis we want to
  # append this data
  name <- "analysis"
  i <- 1
  while (name %in% names(metadata)) {
    name <- paste0(name, i)
    i <- i + 1
  }

  metadata[name] <- list(MD)
  attr(out, "metadata") <- metadata

  if (!saveMatrix) out$BUGSoutput$sims.matrix <- NULL

  out$SPP_NAME <- taxa_name
  out$min_year <- min_year
  out$max_year <- max_year
  out$sites_included <- ifelse(test = proceed, yes = site_match, no = NA)
  out$nsites <- bugs_data$nsite
  out$nvisits <- bugs_data$nvisit
  out$species_observations <- sum(bugs_data$y)
  out$sparta_version <- packages["sparta"]
  if (!is.null(regional_codes)) out$regions <- region_names
  if (!is.null(region_aggs)) out$region_aggs <- region_aggs
  if (return_data) out$bugs_data <- bugs_data
  attr(out, "modeltype") <- modeltype
  attr(out, "modelcode") <- modelcode
  class(out) <- "occDet"
  if (write_results) save(out, file = file.path(output_dir, paste(taxa_name, ".rdata", sep = "")))
  return(out)
}
=======
    
    # get the sessionInfo and coerce into a useable format
    session.info <- sessionInfo()
    packages <- c(sapply(session.info$otherPkgs, function(x) x$Version),
                  sapply(session.info$loadedOnly, function(x) x$Version))
    
    MD <- list(method = 'sparta::occDetFunc',
               call =   call <- match.call(),
               date = Sys.Date(),
               user = Sys.info()['user'],
               summary = list(species = taxa_name,
                              n_sites = length(unique(occDetdata$site)),
                              n_years = length(unique(occDetdata$TP)),
                              n_visits = nrow(occDetdata),
                              n_obs = sum(occDetdata$focal),
                              n_species_sites = length(unique(subset(occDetdata, focal==TRUE)$site)),
                              min_year_model = min_year,
                              max_year_model = max_year),
                gaps = ifelse(is.na(BD_MD), NA, list( 
                              min_year_data = BD_MD$min_year_data,
                              max_year_data = BD_MD$max_year_data,
                              gap_start = BD_MD$yeargaps$gap_start,
                              gap_end = BD_MD$yeargaps$gap_end,
                              gap_middle = BD_MD$yeargaps$gap_middle)),
               spp_Metrics = as.list(data_Metrics),
               dataset_Metrics = list(# dataset properties
                              totalObservations = sum(occDetdata$L),
                              propRepeats = prop_visits_repeated),
               provenance = provenance,
               output_path = ifelse(test = write_results,
                                    file.path(getwd(), output_dir, paste(taxa_name, ".rdata", sep = "")),
                                    NA),
               session_info = list(session.info[-c(7:8)],
                                   packages)
               )
    
    # add regional elements if applicable
    if(!is.null(regional_codes) & proceed){
      MD$summary$region_nobs <- regions_nobs
      MD$summary$region_years <- unlist(regions_years)
      MD$summary$region_nsite <- regions_sites
    }else{
      MD$summary$region_nobs <- NA
      MD$summary$region_years <- NA
      MD$summary$region_nsite <- NA
    }
    
    # If the data coming in is the result of analysis we want to
    # append this data
    name <- 'analysis'
    i = 1
    while(name %in% names(metadata)){
      name <- paste0(name, i)
      i = i + 1 
    }
    
    metadata[name] <- list(MD)
    attr(out, 'metadata') <- metadata

    if(!saveMatrix) out$BUGSoutput$sims.matrix <- NULL
    
    out$SPP_NAME <- taxa_name
    out$min_year <- min_year
    out$max_year <- max_year
    out$sites_included <- ifelse(test = proceed, yes = site_match, no = NA)
    out$nsites <- bugs_data$nsite
    out$nvisits <- bugs_data$nvisit
    out$species_observations <- sum(bugs_data$y)
    out$sparta_version <- packages["sparta"]
    if(!is.null(regional_codes)) out$regions <- region_names
    if(!is.null(region_aggs)) out$region_aggs <- region_aggs
    if(return_data) out$bugs_data <- bugs_data
    attr(out, 'modeltype') <- modeltype
    attr(out, 'modelcode') <- modelcode
    class(out) <- 'occDet'
    if(write_results) save(out, file = file.path(output_dir, paste(taxa_name, ".rdata", sep = "")))  
    return(out)
  }  	
  
>>>>>>> 0396a452
<|MERGE_RESOLUTION|>--- conflicted
+++ resolved
@@ -751,7 +751,6 @@
       warning("JAGS returned an error when modelling", taxa_name, "error:", error_status[1])
       return(NULL)
     }
-<<<<<<< HEAD
   } # end of "if(proceed)"
 
   ########################################## Add metadata
@@ -855,84 +854,4 @@
   if (write_results) save(out, file = file.path(output_dir, paste(taxa_name, ".rdata", sep = "")))
   return(out)
 }
-=======
-    
-    # get the sessionInfo and coerce into a useable format
-    session.info <- sessionInfo()
-    packages <- c(sapply(session.info$otherPkgs, function(x) x$Version),
-                  sapply(session.info$loadedOnly, function(x) x$Version))
-    
-    MD <- list(method = 'sparta::occDetFunc',
-               call =   call <- match.call(),
-               date = Sys.Date(),
-               user = Sys.info()['user'],
-               summary = list(species = taxa_name,
-                              n_sites = length(unique(occDetdata$site)),
-                              n_years = length(unique(occDetdata$TP)),
-                              n_visits = nrow(occDetdata),
-                              n_obs = sum(occDetdata$focal),
-                              n_species_sites = length(unique(subset(occDetdata, focal==TRUE)$site)),
-                              min_year_model = min_year,
-                              max_year_model = max_year),
-                gaps = ifelse(is.na(BD_MD), NA, list( 
-                              min_year_data = BD_MD$min_year_data,
-                              max_year_data = BD_MD$max_year_data,
-                              gap_start = BD_MD$yeargaps$gap_start,
-                              gap_end = BD_MD$yeargaps$gap_end,
-                              gap_middle = BD_MD$yeargaps$gap_middle)),
-               spp_Metrics = as.list(data_Metrics),
-               dataset_Metrics = list(# dataset properties
-                              totalObservations = sum(occDetdata$L),
-                              propRepeats = prop_visits_repeated),
-               provenance = provenance,
-               output_path = ifelse(test = write_results,
-                                    file.path(getwd(), output_dir, paste(taxa_name, ".rdata", sep = "")),
-                                    NA),
-               session_info = list(session.info[-c(7:8)],
-                                   packages)
-               )
-    
-    # add regional elements if applicable
-    if(!is.null(regional_codes) & proceed){
-      MD$summary$region_nobs <- regions_nobs
-      MD$summary$region_years <- unlist(regions_years)
-      MD$summary$region_nsite <- regions_sites
-    }else{
-      MD$summary$region_nobs <- NA
-      MD$summary$region_years <- NA
-      MD$summary$region_nsite <- NA
-    }
-    
-    # If the data coming in is the result of analysis we want to
-    # append this data
-    name <- 'analysis'
-    i = 1
-    while(name %in% names(metadata)){
-      name <- paste0(name, i)
-      i = i + 1 
-    }
-    
-    metadata[name] <- list(MD)
-    attr(out, 'metadata') <- metadata
-
-    if(!saveMatrix) out$BUGSoutput$sims.matrix <- NULL
-    
-    out$SPP_NAME <- taxa_name
-    out$min_year <- min_year
-    out$max_year <- max_year
-    out$sites_included <- ifelse(test = proceed, yes = site_match, no = NA)
-    out$nsites <- bugs_data$nsite
-    out$nvisits <- bugs_data$nvisit
-    out$species_observations <- sum(bugs_data$y)
-    out$sparta_version <- packages["sparta"]
-    if(!is.null(regional_codes)) out$regions <- region_names
-    if(!is.null(region_aggs)) out$region_aggs <- region_aggs
-    if(return_data) out$bugs_data <- bugs_data
-    attr(out, 'modeltype') <- modeltype
-    attr(out, 'modelcode') <- modelcode
-    class(out) <- 'occDet'
-    if(write_results) save(out, file = file.path(output_dir, paste(taxa_name, ".rdata", sep = "")))  
-    return(out)
-  }  	
-  
->>>>>>> 0396a452
+    