--- conflicted
+++ resolved
@@ -100,7 +100,6 @@
 #'  \item{\code{"out$species_observations"}}{ - The number of unique records for the species of interest.}
 #'  \item{\code{"out$regions"}}{ - The names of the regions included in the model run.}
 #' }
-<<<<<<< HEAD
 #' These options are provided as a vector of characters, e.g. \code{modeltype = c('indran', 'centering', 'halfcauchy', 'catlistlength')}
 #'
 #' @return A list of elements that give results of the model as well as details decribing the model run. These include:
@@ -119,9 +118,6 @@
 #'  \item{\code{"species_sites"}}{ - }
 #'  \item{\code{"species_observations"}}{ - }
 #' }
-=======
-#'          
->>>>>>> 392dd73b
 #' @keywords trends, species, distribution, occupancy, bayesian, modeling
 #' @references Isaac, N.J.B., van Strien, A.J., August, T.A., de Zeeuw, M.P. and Roy, D.B. (2014).
 #'             Statistics for citizen science: extracting signals of change from noisy ecological data.
