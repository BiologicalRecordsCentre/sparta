--- conflicted
+++ resolved
@@ -92,17 +92,10 @@
   # extract the sims list, if there is a region code, use the psi.fs for that region
   if(!is.null(region)){
     reg_code <- paste("psi.fs.r_", region, sep = "")
-<<<<<<< HEAD
-    
+
     occ_it <- bayesOut$BUGSoutput$sims.list
     occ_it <- occ_it[[grep(reg_code, names(occ_it))]]
     
-=======
-  
-    occ_it <- bayesOut$BUGSoutput$sims.list
-    occ_it <- occ_it[[grep(reg_code, names(occ_it))]]
-  
->>>>>>> 71b89c3f
   }else{
     occ_it <- bayesOut$BUGSoutput$sims.list$psi.fs
     
@@ -120,8 +113,7 @@
   ### loops depend on which change metric has been specified
   
   if(change == 'lineargrowth'){
-<<<<<<< HEAD
-    prediction <- function(years, series){
+      prediction <- function(years, series){
       
       # cut data
       data_table <- data.frame(occ = series[as.character(years)], year = (years - min(years) + 1))
@@ -141,14 +133,10 @@
       return(results)
       
     }
-=======
-  prediction <- function(years, series){
->>>>>>> 71b89c3f
-    
+
     res_tab <- do.call(rbind, apply(X = occ_it, MARGIN = 1, years = years, FUN = prediction))
     
   } # end of loop for linear growth rate
-  
   
   
   if(change == 'difference'){
@@ -157,9 +145,7 @@
     res_tab <- data.frame(occ_it[, grep(first,colnames(occ_it))], occ_it[, grep(last,colnames(occ_it))], row.names = NULL)
     colnames(res_tab) <- as.character(c(min(years), max(years)))
     res_tab$change = res_tab[,2] - res_tab[,1]
-    
   } # end of loop for simple difference
-  
   
   
   if(change == 'percentdif'){
@@ -168,64 +154,18 @@
     res_tab <- data.frame(occ_it[, grep(first,colnames(occ_it))], occ_it[, grep(last,colnames(occ_it))], row.names = NULL)
     colnames(res_tab) <- as.character(c(min(years), max(years)))
     res_tab$change = ((res_tab[,2] - res_tab[,1])/res_tab[,1])*100
-    
   } # end of loop for percentage difference
   
   
-  
   if(change == 'growthrate'){
-    
     nyr <- length(years)
     first <- years[1]
     last <- years[length(years)]
     res_tab <- data.frame(occ_it[, grep(first,colnames(occ_it))], occ_it[, grep(last,colnames(occ_it))], row.names = NULL)
     colnames(res_tab) <- as.character(c(min(years), max(years)))
     res_tab$change = (((res_tab[,2]/res_tab[,1])^(1/nyr))-1)*100
-    
-  }
+  } # end of loop for growth rate
   
-<<<<<<< HEAD
-=======
-  res_tab <- do.call(rbind, apply(X = occ_it, MARGIN = 1, years = years, FUN = prediction))
-  
-  } # end of loop for linear growth rate
-  
-  
-  
-  if(change == 'difference'){
-    first <- years[1]
-    last <- years[length(years)]
-    res_tab <- data.frame(occ_it[, grep(first,colnames(occ_it))], occ_it[, grep(last,colnames(occ_it))], row.names = NULL)
-    colnames(res_tab) <- as.character(c(min(years), max(years)))
-    res_tab$change = res_tab[,2] - res_tab[,1]
-    
-  } # end of loop for simple difference
-  
-  
-  
-  if(change == 'percentdif'){
-    first <- years[1]
-    last <- years[length(years)]
-    res_tab <- data.frame(occ_it[, grep(first,colnames(occ_it))], occ_it[, grep(last,colnames(occ_it))], row.names = NULL)
-    colnames(res_tab) <- as.character(c(min(years), max(years)))
-    res_tab$change = ((res_tab[,2] - res_tab[,1])/res_tab[,1])*100
-    
-  } # end of loop for percentage difference
-  
-  
-  
-  if(change == 'growthrate'){
-    
-    nyr <- length(years)
-    first <- years[1]
-    last <- years[length(years)]
-    res_tab <- data.frame(occ_it[, grep(first,colnames(occ_it))], occ_it[, grep(last,colnames(occ_it))], row.names = NULL)
-    colnames(res_tab) <- as.character(c(min(years), max(years)))
-    res_tab$change = (((res_tab[,2]/res_tab[,1])^(1/nyr))-1)*100
-    
-  }
-  
->>>>>>> 71b89c3f
   # return the mean, quantiles, and the data
   return(list(mean = mean(res_tab$change),
               CIs = quantile(res_tab$change, probs = c(0.025, 0.975)),
