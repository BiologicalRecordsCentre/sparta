#' Calculate percentage change between two years using Bayesian output
#' 
#' Using the data returned from occDetModel this function models a linear
#' trend between two years for each iteration of the models. The predicted
#' values for the two years are then used to calculates a percentage
#' change. The results is a percentage change estimate for each of the
#' interations of the model. This distribution of the results is used to
#' calculate the mean estimate and the 95% credibale intervals. 
#'
#' @param firstYear numeric, the first year over which the change is to be estimated
#' @param lastYear numeric, the last year over which the change is to be estimated
#' @param bayesOut occDet object as returned from occDetModel
#' @param change A character string that specifies the type of change to be calculated, the default
#' is annual growth rate.  See details for options.
#' @param region A character string specifying the region name if change is to be determined regional estimates of occupancy.
#' Region names must match those in the model output.
#' 
#' 
#' @details \code{change} is used to specify which change measure to be calculated.
#' There are four options to choose from: difference, percentdif, growthrate and
#' lineargrowth.
#' 
#' difference calculates the simple difference between the first and last year.
#' 
#' percentdif calculates the percentage difference between the first and last year.
#' 
#' growthrate calculates the annual growth rate across years.
#' 
#' lineargrowth calculates the linear growth rate from a linear model.
#'
#' 
#' @return A list giving the mean, credible intervals and raw data from the
#' estimations.
#' @examples
#' \dontrun{
#' 
#' #' # Create data
#' n <- 15000 #size of dataset
#' nyr <- 20 # number of years in data
#' nSamples <- 100 # set number of dates
#' nSites <- 50 # set number of sites
#' 
#' # Create somes dates
#' first <- as.Date(strptime("1980/01/01", "%Y/%m/%d")) 
#' last <- as.Date(strptime(paste(1980+(nyr-1),"/12/31", sep=''), "%Y/%m/%d")) 
#' dt <- last-first 
#' rDates <- first + (runif(nSamples)*dt)
#' 
#' # taxa are set as random letters
#' taxa <- sample(letters, size = n, TRUE)
#' 
#' # three sites are visited randomly
#' site <- sample(paste('A', 1:nSites, sep=''), size = n, TRUE)
#' 
#' # the date of visit is selected at random from those created earlier
#' survey <- sample(rDates, size = n, TRUE)
#'
#' # run the model with these data for one species
#' results <- occDetModel(taxa = taxa,
#'                        site = site,
#'                        survey = survey,
#'                        species_list = c('a','m','g'),
#'                        write_results = FALSE,
#'                        n_iterations = 1000,
#'                        burnin = 10,
#'                        thinning = 2)
#'
#'  # estimate the change for one species      
#'  change <- occurrenceChange(firstYear = 1990,
#'                             lastYear = 1999,
#'                             bayesOut = results$a)   
#' }                   
#' @export

occurrenceChange <- function(firstYear, lastYear, bayesOut, change = 'growthrate', region = NULL){
  
  # error checks for years
  if(!firstYear %in% bayesOut$min_year:bayesOut$max_year) stop('firstYear must be in the year range of the data')
  if(!lastYear %in% bayesOut$min_year:bayesOut$max_year) stop('lastYear must be in the year range of the data')
  
  # error checks for change
  if(!class(change) == 'character') stop('Change must be a character string identifying the change metric.  Either: difference, percentdif, growthrate or lineargrowth')
  if(!change %in% c('difference', 'percentdif', 'growthrate', 'lineargrowth')) stop('The change metric must be one of the following: difference, percentdif, growthrate or lineargrowth')
  
  # error check for region
  if(!is.null(region)){
    if(!class(region) == 'character') stop('region must be a character string identifying the regional estimates that change is to be calculated for.')
    if(!region %in% bayesOut$regions) stop('region must match that used in the model output file, check spelling.')
  }
  
  
  # extract the sims list, if there is a region code, use the psi.fs for that region
  if(!is.null(region)){
    reg_code <- paste("psi.fs.r_", region, sep = "")

    occ_it <- bayesOut$BUGSoutput$sims.list
    occ_it <- occ_it[[grep(reg_code, names(occ_it))]]

  }else{
    occ_it <- bayesOut$BUGSoutput$sims.list$psi.fs
    
  }
  
  
  colnames(occ_it) <- bayesOut$min_year:bayesOut$max_year
  years <- firstYear:lastYear
  
  ## edit values that are 0 or 1 to prevent estimates of inf later on
  occ_it[occ_it == 0] <- 0.0001
  occ_it[occ_it == 1] <- 0.9999
  
  
  ### loops depend on which change metric has been specified
  
  if(change == 'lineargrowth'){
<<<<<<< HEAD
      prediction <- function(years, series){
=======

    prediction <- function(years, series){
>>>>>>> 6c4315bd
      
      # cut data
      data_table <- data.frame(occ = series[as.character(years)], year = (years - min(years) + 1))
      
      # run model
      model <- glm(occ ~ year, data = data_table, family = 'binomial')
      
      # create predicted values
      predicted <- plogis(predict(model))
      names(predicted) <- years
      
      # build results
      results <- data.frame(predicted[1], predicted[length(predicted)], row.names = NULL)
      colnames(results) <- as.character(c(min(years), max(years)))
      results$change = (results[,2] - results[,1]) / results[,1]
      
      return(results)
      
    }

    res_tab <- do.call(rbind, apply(X = occ_it, MARGIN = 1, years = years, FUN = prediction))
    
  } # end of loop for linear growth rate
  
  
  if(change == 'difference'){
    first <- years[1]
    last <- years[length(years)]
    res_tab <- data.frame(occ_it[, grep(first,colnames(occ_it))], occ_it[, grep(last,colnames(occ_it))], row.names = NULL)
    colnames(res_tab) <- as.character(c(min(years), max(years)))
    res_tab$change = res_tab[,2] - res_tab[,1]
  } # end of loop for simple difference
  
  
  if(change == 'percentdif'){
    first <- years[1]
    last <- years[length(years)]
    res_tab <- data.frame(occ_it[, grep(first,colnames(occ_it))], occ_it[, grep(last,colnames(occ_it))], row.names = NULL)
    colnames(res_tab) <- as.character(c(min(years), max(years)))
    res_tab$change = ((res_tab[,2] - res_tab[,1])/res_tab[,1])*100
  } # end of loop for percentage difference
  
  
  if(change == 'growthrate'){
    nyr <- length(years)
    first <- years[1]
    last <- years[length(years)]
    res_tab <- data.frame(occ_it[, grep(first,colnames(occ_it))], occ_it[, grep(last,colnames(occ_it))], row.names = NULL)
    colnames(res_tab) <- as.character(c(min(years), max(years)))
    res_tab$change = (((res_tab[,2]/res_tab[,1])^(1/nyr))-1)*100
<<<<<<< HEAD
  } # end of loop for growth rate
=======
    
  }
      
  if(change == 'difference'){
    first <- years[1]
    last <- years[length(years)]
    res_tab <- data.frame(occ_it[, grep(first,colnames(occ_it))], occ_it[, grep(last,colnames(occ_it))], row.names = NULL)
    colnames(res_tab) <- as.character(c(min(years), max(years)))
    res_tab$change = res_tab[,2] - res_tab[,1]
    
  } # end of loop for simple difference
  
  
  
  if(change == 'percentdif'){
    first <- years[1]
    last <- years[length(years)]
    res_tab <- data.frame(occ_it[, grep(first,colnames(occ_it))], occ_it[, grep(last,colnames(occ_it))], row.names = NULL)
    colnames(res_tab) <- as.character(c(min(years), max(years)))
    res_tab$change = ((res_tab[,2] - res_tab[,1])/res_tab[,1])*100
    
  } # end of loop for percentage difference
  
  
  
  if(change == 'growthrate'){
    
    nyr <- length(years)
    first <- years[1]
    last <- years[length(years)]
    res_tab <- data.frame(occ_it[, grep(first,colnames(occ_it))], occ_it[, grep(last,colnames(occ_it))], row.names = NULL)
    colnames(res_tab) <- as.character(c(min(years), max(years)))
    res_tab$change = (((res_tab[,2]/res_tab[,1])^(1/nyr))-1)*100
    
  }
>>>>>>> 6c4315bd
  
  # return the mean, quantiles, and the data
  return(list(mean = mean(res_tab$change),
              CIs = quantile(res_tab$change, probs = c(0.025, 0.975)),
              data = res_tab))
}<|MERGE_RESOLUTION|>--- conflicted
+++ resolved
@@ -113,13 +113,8 @@
   ### loops depend on which change metric has been specified
   
   if(change == 'lineargrowth'){
-<<<<<<< HEAD
       prediction <- function(years, series){
-=======
 
-    prediction <- function(years, series){
->>>>>>> 6c4315bd
-      
       # cut data
       data_table <- data.frame(occ = series[as.character(years)], year = (years - min(years) + 1))
       
@@ -169,48 +164,11 @@
     res_tab <- data.frame(occ_it[, grep(first,colnames(occ_it))], occ_it[, grep(last,colnames(occ_it))], row.names = NULL)
     colnames(res_tab) <- as.character(c(min(years), max(years)))
     res_tab$change = (((res_tab[,2]/res_tab[,1])^(1/nyr))-1)*100
-<<<<<<< HEAD
   } # end of loop for growth rate
-=======
-    
-  }
-      
-  if(change == 'difference'){
-    first <- years[1]
-    last <- years[length(years)]
-    res_tab <- data.frame(occ_it[, grep(first,colnames(occ_it))], occ_it[, grep(last,colnames(occ_it))], row.names = NULL)
-    colnames(res_tab) <- as.character(c(min(years), max(years)))
-    res_tab$change = res_tab[,2] - res_tab[,1]
-    
-  } # end of loop for simple difference
-  
-  
-  
-  if(change == 'percentdif'){
-    first <- years[1]
-    last <- years[length(years)]
-    res_tab <- data.frame(occ_it[, grep(first,colnames(occ_it))], occ_it[, grep(last,colnames(occ_it))], row.names = NULL)
-    colnames(res_tab) <- as.character(c(min(years), max(years)))
-    res_tab$change = ((res_tab[,2] - res_tab[,1])/res_tab[,1])*100
-    
-  } # end of loop for percentage difference
-  
-  
-  
-  if(change == 'growthrate'){
-    
-    nyr <- length(years)
-    first <- years[1]
-    last <- years[length(years)]
-    res_tab <- data.frame(occ_it[, grep(first,colnames(occ_it))], occ_it[, grep(last,colnames(occ_it))], row.names = NULL)
-    colnames(res_tab) <- as.character(c(min(years), max(years)))
-    res_tab$change = (((res_tab[,2]/res_tab[,1])^(1/nyr))-1)*100
-    
-  }
->>>>>>> 6c4315bd
-  
+
   # return the mean, quantiles, and the data
   return(list(mean = mean(res_tab$change),
               CIs = quantile(res_tab$change, probs = c(0.025, 0.975)),
               data = res_tab))
+
 }