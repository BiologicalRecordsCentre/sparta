--- conflicted
+++ resolved
@@ -55,11 +55,9 @@
         
         jul_date = {
           if(verbose) cat('Adding bugs_data elements for Julian Date\n')
-<<<<<<< HEAD
+
           JulDate <- occDetData$Jul_date #- 182 # centering has already been done in formatOccData!
-=======
-          JulDate <- occDetData$Jul_date
->>>>>>> 9acfd050
+
           bugs_data <- c(bugs_data,
                          JulDate = list(as.numeric(JulDate)))
           return(bugs_data)
