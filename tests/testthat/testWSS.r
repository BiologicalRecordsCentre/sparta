context("Test WSS")

# Create data
n <- 150 #size of dataset
nyr <- 20 # number of years in data
nSamples <- 20 # set number of dates
set.seed(seed = 125)

# Create somes dates
first <- as.POSIXct(strptime("2003/01/01", "%Y/%m/%d")) 
last <- as.POSIXct(strptime(paste(2003+(nyr-1),"/12/31", sep=''), "%Y/%m/%d")) 
dt <- last-first 
rDates <- first + (runif(nSamples)*dt)

# taxa are set as random letters
taxa <- sample(letters, size = n, TRUE)

# three sites are visited randomly
site <- sample(c('one', 'two', 'three'), size = n, TRUE)

# the date of visit is selected at random from those created earlier
time_period <- sample(rDates, size = n, TRUE)

# combine this to a dataframe
df <- unique(data.frame(taxa, site, time_period))

test_that("Test WSS2", {
  
  set.seed(seed = 125)
  results <- WSS(df$taxa,
                 df$site,
                 df$time_period,
                 minL = 4,
                 minTP = 3) 
  
  expect_is(results, 'data.frame')
  expect_equal(colnames(results), 
               c("species_name", "intercept.estimate", "year.estimate", "intercept.stderror", 
<<<<<<< HEAD
                  "year.stderror", "intercept.zvalue", "year.zvalue", "intercept.pvalue", 
                  "year.pvalue", "observations"))
  expect_equal(nrow(results), 25)

=======
                 "year.stderror", "intercept.zvalue", "year.zvalue", "intercept.pvalue", 
                 "year.pvalue", "observations"))
  expect_equal(nrow(results), 24)
  
>>>>>>> 42a03cbe
})<|MERGE_RESOLUTION|>--- conflicted
+++ resolved
@@ -36,15 +36,9 @@
   expect_is(results, 'data.frame')
   expect_equal(colnames(results), 
                c("species_name", "intercept.estimate", "year.estimate", "intercept.stderror", 
-<<<<<<< HEAD
-                  "year.stderror", "intercept.zvalue", "year.zvalue", "intercept.pvalue", 
-                  "year.pvalue", "observations"))
-  expect_equal(nrow(results), 25)
 
-=======
                  "year.stderror", "intercept.zvalue", "year.zvalue", "intercept.pvalue", 
                  "year.pvalue", "observations"))
   expect_equal(nrow(results), 24)
   
->>>>>>> 42a03cbe
 })